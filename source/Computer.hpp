#pragma once

#include "Network/Port.hpp"
#include "Network/MPI.hpp"
#include <thread>

class Computer {
public: /** Struct Declarations **/
<<<<<<< HEAD
    struct Statistics {
        size_t lastBroadcastStartTime;
        size_t lastBroadcastCompletionTime;
=======
    struct Statistics  {
        Network::MPI::Statistics mpi;
>>>>>>> cfbcc10f
    };

public: /** Construction **/
    Computer();

    // Forbid copying
    Computer(const Computer &) = delete;
    Computer &operator=(const Computer &) = delete;

    // Must be move-able to store in containers
    Computer(Computer &&) noexcept = default;
    Computer &operator=(Computer &&) = delete;

public: /** Methods **/
    /**
     * @brief Initially and once, set the total amount of computing nodes to be spawned
     * @param totalAmount Total amount of computing nodes
     *
     * @attention This function must be called once prior to spawning any computing node.
     */
    static void setTotalAmount(const size_t totalAmount);

    [[nodiscard]] bool tick();

    /**
     * @brief  Get the unique ID of the computing node.
     * @return Unique ID computing nodes
     */
    [[nodiscard]] size_t getID() const { return m_ID; }

    /**
     * @brief  Get the port of the computing node
     * @return Reference to the contained port
     */
    [[nodiscard]] Network::Port &getPort() { return m_mpi.getPort(); }

    /**
     * @brief  Check if the computing node has been initialized properly
     * @return True If the connection port is connected to another port
     */
    [[nodiscard]] bool isReady() const;

    /**
     * @brief  Check if the computing node has finished its task
     * @return True If the computing node has finished its task
     */
    [[nodiscard]] bool isDone() const { return m_bDone; }

    /**
     * @brief  Get the statistics of the computing node
     * @return Object containing the statistics
     */
    [[nodiscard]] const Statistics &getStatistics() const { return m_statistics; }

private:
    /**
     * @brief Main computing logic of the computing node
     */
    void task();

private: /** Members **/
    const size_t m_ID;
    Network::MPI m_mpi;
    std::thread m_task;
    Statistics m_statistics;
    std::once_flag m_tickStarted;
    Statistics m_statistics;
    bool m_bDone{false};

    // Static
    inline static size_t computingNodeAmount = 0;  // Number of computing nodes to be spawned (Should be set initially)
    inline static size_t nextID = 0;               // i.e. Number of spawned(up to now) computing nodes in total
    inline static size_t currentTick = 0;          // Current time of the simulation
};<|MERGE_RESOLUTION|>--- conflicted
+++ resolved
@@ -6,14 +6,8 @@
 
 class Computer {
 public: /** Struct Declarations **/
-<<<<<<< HEAD
-    struct Statistics {
-        size_t lastBroadcastStartTime;
-        size_t lastBroadcastCompletionTime;
-=======
     struct Statistics  {
         Network::MPI::Statistics mpi;
->>>>>>> cfbcc10f
     };
 
 public: /** Construction **/
@@ -80,7 +74,6 @@
     std::thread m_task;
     Statistics m_statistics;
     std::once_flag m_tickStarted;
-    Statistics m_statistics;
     bool m_bDone{false};
 
     // Static
