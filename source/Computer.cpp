--- conflicted
+++ resolved
@@ -45,12 +45,9 @@
     // Advance port
     m_mpi.tick();
 
-<<<<<<< HEAD
-=======
     // Synchronize statistics
     m_statistics.mpi = m_mpi.getStatistics();
 
->>>>>>> 404d15c2
     if(m_ID == (computingNodeAmount - 1)) {
         ++currentTick;
     }
