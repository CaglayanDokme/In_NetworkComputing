#include "Computer.hpp"
#include "spdlog/spdlog.h"
#include "Network/Message.hpp"

Computer::Computer()
: m_ID(nextID++), m_mpi(m_ID)
{
    spdlog::trace("Created computing node with ID #{}", m_ID);

    if(m_ID >= computingNodeAmount) {
        spdlog::critical("Invalid ID({}) or total number of computing nodes({})!", m_ID, computingNodeAmount);

        if(0 == computingNodeAmount) {
            spdlog::warn("Total number of computing nodes wasn't set!");
        }

        throw std::invalid_argument("Invalid ID or total number of computing nodes!");
    }

    if(nextID == computingNodeAmount) {
        spdlog::trace("That was the last computing node to be spawned.");
    }
}

void Computer::setTotalAmount(const std::size_t totalAmount)
{
    if((0 != computingNodeAmount) && (totalAmount != computingNodeAmount)) {
        spdlog::critical("Computing node amount was set to({}) before!", computingNodeAmount);

        throw std::logic_error("Cannot modify computing node amount!");
    }

    computingNodeAmount = totalAmount;

    spdlog::debug("Total amount of computing nodes set to {}..", computingNodeAmount);
}

bool Computer::tick()
{
    std::call_once(m_tickStarted, [this] {
        m_task = std::thread(&Computer::task, this);
        m_task.detach();
    });

    // Advance port
    m_mpi.tick();

    // Synchronize statistics
    m_statistics.mpi = m_mpi.getStatistics();

    if(m_ID == (computingNodeAmount - 1)) {
        ++currentTick;
    }

    return true;
}

bool Computer::isReady() const
{
    return m_mpi.isReady();
}

void Computer::task()
{
    spdlog::trace("Computer({}): Task started..", m_ID);
    m_statistics.timings.taskStart_tick = currentTick;

<<<<<<< HEAD
    static const size_t sourceNode = std::rand() % computingNodeAmount;

    std::vector<float> data;

    if(sourceNode == m_ID) {
        for (std::size_t i = 0; i < computingNodeAmount; ++i) {
            data.push_back(static_cast<float>(i));
        }
    }

    m_mpi.broadcast(data, sourceNode);

    if(data.size() != computingNodeAmount) {
        spdlog::error("Computer({}): Couldn't broadcast data!", m_ID);

        throw std::runtime_error("Couldn't broadcast data!");
    }

=======
    // Task code here..

    m_statistics.timings.taskEnd_tick = currentTick;
>>>>>>> b82f96c7
    spdlog::trace("Computer({}): Task finished..", m_ID);

    m_statistics.mpi = m_mpi.getStatistics(); // Synchronize statistics
    m_bDone = true;

    for( ; true; sleep(1));
}<|MERGE_RESOLUTION|>--- conflicted
+++ resolved
@@ -65,7 +65,6 @@
     spdlog::trace("Computer({}): Task started..", m_ID);
     m_statistics.timings.taskStart_tick = currentTick;
 
-<<<<<<< HEAD
     static const size_t sourceNode = std::rand() % computingNodeAmount;
 
     std::vector<float> data;
@@ -84,11 +83,6 @@
         throw std::runtime_error("Couldn't broadcast data!");
     }
 
-=======
-    // Task code here..
-
-    m_statistics.timings.taskEnd_tick = currentTick;
->>>>>>> b82f96c7
     spdlog::trace("Computer({}): Task finished..", m_ID);
 
     m_statistics.mpi = m_mpi.getStatistics(); // Synchronize statistics
