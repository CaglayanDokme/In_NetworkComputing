#include "Computer.hpp"
#include "spdlog/spdlog.h"
#include "Network/Message.hpp"

Computer::Computer()
: m_ID(nextID++), m_mpi(m_ID)
{
    spdlog::trace("Created computing node with ID #{}", m_ID);

    if(m_ID >= computingNodeAmount) {
        spdlog::critical("Invalid ID({}) or total number of computing nodes({})!", m_ID, computingNodeAmount);

        if(0 == computingNodeAmount) {
            spdlog::warn("Total number of computing nodes wasn't set!");
        }

        throw std::invalid_argument("Invalid ID or total number of computing nodes!");
    }

    if(nextID == computingNodeAmount) {
        spdlog::trace("That was the last computing node to be spawned.");
    }
}

void Computer::setTotalAmount(const std::size_t totalAmount)
{
    if((0 != computingNodeAmount) && (totalAmount != computingNodeAmount)) {
        spdlog::critical("Computing node amount was set to({}) before!", computingNodeAmount);

        throw std::logic_error("Cannot modify computing node amount!");
    }

    computingNodeAmount = totalAmount;

    spdlog::debug("Total amount of computing nodes set to {}..", computingNodeAmount);
}

bool Computer::tick()
{
    std::call_once(m_tickStarted, [this] {
        m_task = std::thread(&Computer::task, this);
        m_task.detach();
    });

    // Advance port
    m_mpi.tick();

<<<<<<< HEAD
=======
    // Synchronize statistics
    m_statistics.mpi = m_mpi.getStatistics();

>>>>>>> cfbcc10f
    if(m_ID == (computingNodeAmount - 1)) {
        ++currentTick;
    }

    return true;
}

bool Computer::isReady() const
{
    return m_mpi.isReady();
}

void Computer::task()
{
    spdlog::trace("Computer({}): Task started..", m_ID);

    static const size_t sourceNode = std::rand() % computingNodeAmount;

    std::vector<float> data;

    if(sourceNode == m_ID) {
        for (std::size_t i = 0; i < computingNodeAmount; ++i) {
            data.push_back(static_cast<float>(i));
        }
    }

    m_statistics.lastBroadcastStartTime = currentTick;
    m_mpi.broadcast(data, sourceNode);
    m_statistics.lastBroadcastCompletionTime = currentTick;

    if(data.size() != computingNodeAmount) {
        spdlog::error("Computer({}): Couldn't broadcast data!", m_ID);

        throw std::runtime_error("Couldn't broadcast data!");
    }

    spdlog::trace("Computer({}): Task finished..", m_ID);
    m_statistics.mpi = m_mpi.getStatistics(); // Synchronize statistics
    m_bDone = true;

    for( ; true; sleep(1));
}<|MERGE_RESOLUTION|>--- conflicted
+++ resolved
@@ -45,12 +45,9 @@
     // Advance port
     m_mpi.tick();
 
-<<<<<<< HEAD
-=======
     // Synchronize statistics
     m_statistics.mpi = m_mpi.getStatistics();
 
->>>>>>> cfbcc10f
     if(m_ID == (computingNodeAmount - 1)) {
         ++currentTick;
     }
@@ -77,9 +74,7 @@
         }
     }
 
-    m_statistics.lastBroadcastStartTime = currentTick;
     m_mpi.broadcast(data, sourceNode);
-    m_statistics.lastBroadcastCompletionTime = currentTick;
 
     if(data.size() != computingNodeAmount) {
         spdlog::error("Computer({}): Couldn't broadcast data!", m_ID);
