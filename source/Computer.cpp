#include "Computer.hpp"
#include "spdlog/spdlog.h"
#include "Network/Message.hpp"

Computer::Computer()
: m_ID(nextID++), m_mpi(m_ID)
{
    spdlog::trace("Created computing node with ID #{}", m_ID);

    if(m_ID >= computingNodeAmount) {
        spdlog::critical("Invalid ID({}) or total number of computing nodes({})!", m_ID, computingNodeAmount);

        if(0 == computingNodeAmount) {
            spdlog::warn("Total number of computing nodes wasn't set!");
        }

        throw std::invalid_argument("Invalid ID or total number of computing nodes!");
    }

    if(nextID == computingNodeAmount) {
        spdlog::trace("That was the last computing node to be spawned.");
    }
}

void Computer::setTotalAmount(const size_t totalAmount)
{
    if((0 != computingNodeAmount) && (totalAmount != computingNodeAmount)) {
        spdlog::critical("Computing node amount was set to({}) before!", computingNodeAmount);

        throw std::logic_error("Cannot modify computing node amount!");
    }

    computingNodeAmount = totalAmount;

    spdlog::debug("Total amount of computing nodes set to {}..", computingNodeAmount);
}

bool Computer::tick()
{
    std::call_once(m_tickStarted, [this] {
        m_task = std::thread(&Computer::task, this);
        m_task.detach();
    });

    // Advance port
    m_mpi.tick();

    // Synchronize statistics
    m_statistics.mpi = m_mpi.getStatistics();

    if(m_ID == (computingNodeAmount - 1)) {
        ++currentTick;
    }

    return true;
}

bool Computer::isReady() const
{
    return m_mpi.isReady();
}

void Computer::task()
{
    spdlog::trace("Computer({}): Task started..", m_ID);
    m_statistics.timings.taskStart_tick = currentTick;

<<<<<<< HEAD
    m_mpi.barrier();

=======
    // Task code here..

    m_statistics.timings.taskEnd_tick = currentTick;
>>>>>>> b82f96c7
    spdlog::trace("Computer({}): Task finished..", m_ID);

    m_statistics.mpi = m_mpi.getStatistics(); // Synchronize statistics
    m_bDone = true;

    for( ; true; sleep(1));
}<|MERGE_RESOLUTION|>--- conflicted
+++ resolved
@@ -65,14 +65,8 @@
     spdlog::trace("Computer({}): Task started..", m_ID);
     m_statistics.timings.taskStart_tick = currentTick;
 
-<<<<<<< HEAD
     m_mpi.barrier();
 
-=======
-    // Task code here..
-
-    m_statistics.timings.taskEnd_tick = currentTick;
->>>>>>> b82f96c7
     spdlog::trace("Computer({}): Task finished..", m_ID);
 
     m_statistics.mpi = m_mpi.getStatistics(); // Synchronize statistics
