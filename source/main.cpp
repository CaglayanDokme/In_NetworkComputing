--- conflicted
+++ resolved
@@ -292,23 +292,14 @@
         csvFile << "INC"
                 << ',' << "Ports"
                 << ',' << "CompNodes"
-<<<<<<< HEAD
-                << ',' << "TotalTicks"
-                << ',' << "BandwidthUsage"
-                << ',' << "ComplTimeDiff"
-                << '\n';
-    }
-
-    const auto bandwidthUsage = [&]() {
-=======
                 << ',' << "TimingCost"
                 << ',' << "BandwidthUsage_Msg"
                 << ',' << "BandwidthUsage_Byte"
+                << ',' << "ComplTimeDiff"
                 << '\n';
     }
 
     const auto bandwidthUsage_Msg = [&]() {
->>>>>>> 4ec6c72f
         size_t totalUsage = 0;
 
         for(const auto &sw : coreSwitches) {
@@ -326,7 +317,24 @@
         return totalUsage;
     }();
 
-<<<<<<< HEAD
+    const auto bandwidthUsage_Byte = [&]() {
+        size_t totalUsage = 0;
+
+        for(const auto &sw : coreSwitches) {
+            totalUsage += sw.getStatistics().totalProcessedBytes;
+        }
+
+        for(const auto &sw : aggSwitches) {
+            totalUsage += sw.getStatistics().totalProcessedBytes;
+        }
+
+        for(const auto &sw : edgeSwitches) {
+            totalUsage += sw.getStatistics().totalProcessedBytes;
+        }
+
+        return totalUsage;
+    }();
+
     const auto complTimeDiff = [&]() {
         size_t maxComplTime = 0;
         size_t minComplTime = std::numeric_limits<size_t>::max();
@@ -339,37 +347,15 @@
         spdlog::trace("Max completion time: {}, Min completion time: {}", maxComplTime, minComplTime);
 
         return maxComplTime - minComplTime;
-=======
-    const auto bandwidthUsage_Byte = [&]() {
-        size_t totalUsage = 0;
-
-        for(const auto &sw : coreSwitches) {
-            totalUsage += sw.getStatistics().totalProcessedBytes;
-        }
-
-        for(const auto &sw : aggSwitches) {
-            totalUsage += sw.getStatistics().totalProcessedBytes;
-        }
-
-        for(const auto &sw : edgeSwitches) {
-            totalUsage += sw.getStatistics().totalProcessedBytes;
-        }
-
-        return totalUsage;
->>>>>>> 4ec6c72f
     }();
 
     csvFile << (bInNetworkComputing ? "1" : "0")
             << ',' << portPerSwitch
             << ',' << compNodeAmount
             << ',' << tick
-<<<<<<< HEAD
-            << ',' << bandwidthUsage
-            << ',' << complTimeDiff
-=======
             << ',' << bandwidthUsage_Msg
             << ',' << bandwidthUsage_Byte
->>>>>>> 4ec6c72f
+            << ',' << complTimeDiff
             << '\n';
 
     return 0;
