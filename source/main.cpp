// Libraries
#include "spdlog/spdlog.h"
#include "cxxopts.hpp"

// Standard libraries
#include <vector>
#include <fstream>
#include <filesystem>

// User-defined
#include "Network/Switches/Aggregate.hpp"
#include "Network/Switches/Core.hpp"
#include "Network/Switches/Edge.hpp"
#include "Network/Constants.hpp"
#include "Computer.hpp"

int main(const int argc, const char *const argv[])
{
    cxxopts::Options options(argv[0], "In-network computing simulation based on fat-tree topology");

    options.add_options()
            ("ports",
             "Ports per switch(4, 6, ..., 2n)",
             cxxopts::value<size_t>()->default_value(std::to_string(4)))

            ("log-filter",
             "Level of log filter"
             "\n0: Trace"
             "\n1: Debug"
             "\n2: Info"
             "\n3: Warning"
             "\n4: Error"
             "\n5: Critical"
             "\n6: No log",
             cxxopts::value<int>()->default_value(std::to_string(spdlog::level::info)))

            ("network-computing",
             "Enable in-network computing",
             cxxopts::value<bool>()->default_value("true"))

            ("help", "Print help");

    cxxopts::ParseResult arguments;

    try {
        arguments = options.parse(argc, argv);

        if(arguments.count("help")) {
            if(arguments.arguments().size() > 1) {
                spdlog::warn("Help requested, ignoring {} other arguments!", arguments.arguments().size() - 1);
            }

            spdlog::info(options.help());

            return 0;
        }
    }
    catch(const cxxopts::exceptions::exception& e) {
        spdlog::critical("Couldn't parse arguments! {}", e.what());

        return -1;
    }

    const bool bInNetworkComputing = arguments["network-computing"].as<bool>();
    const size_t portPerSwitch = arguments["ports"].as<size_t>();
    spdlog::set_level(spdlog::level::level_enum(arguments["log-filter"].as<int>()));
    spdlog::info("Starting program..");

    if(4 > portPerSwitch) {
        spdlog::critical("Port per switch cannot be less than 4!");

        return  -1;
    }
    else if(0 != (portPerSwitch % 2)) {
        spdlog::critical("Port per switch({}) must be an exact multiple of 2!", portPerSwitch);

        return  -1;
    }
    else {
        spdlog::debug("Port per switch determined as {}", portPerSwitch);

        Network::Constants::setPortPerSwitch(portPerSwitch);
    }

    Network::Switches::setNetworkComputing(bInNetworkComputing);
    if(Network::Switches::isNetworkComputingEnabled()) {
        spdlog::info("In-network computing is enabled!");
    }
    else {
        spdlog::warn("In-network computing is disabled!");
    }

    // Derived constants
    const size_t coreSwitchAmount      = Network::Constants::deriveCoreSwitchAmount();
    const size_t aggregateSwitchAmount = Network::Constants::deriveAggregateSwitchAmount();
    const size_t edgeSwitchAmount      = Network::Constants::deriveEdgeSwitchAmount();
    const size_t compNodeAmount        = Network::Constants::deriveComputingNodeAmount();

    // Nodes (Switch & Compute)
    std::vector<Network::Switches::Core> coreSwitches;
    std::vector<Network::Switches::Aggregate> aggSwitches;
    std::vector<Network::Switches::Edge> edgeSwitches;

    Computer::setTotalAmount(compNodeAmount);
    std::vector<Computer> computeNodes(compNodeAmount);
    spdlog::debug("Generated {} computing nodes in total.", computeNodes.size());

    // Generate switches
    {
        // Generate core switches
        coreSwitches.reserve(coreSwitchAmount);
        for(size_t coreSwIdx = 0; coreSwIdx  < coreSwitchAmount; ++coreSwIdx) {
            coreSwitches.emplace_back(portPerSwitch);
        }
        spdlog::debug("Generated {} core switches in total.", coreSwitches.size());

        // Generate aggregate switches
        aggSwitches.reserve(aggregateSwitchAmount);
        for(size_t aggSwIdx = 0; aggSwIdx < aggregateSwitchAmount; ++aggSwIdx) {
            aggSwitches.emplace_back(portPerSwitch);
        }
        spdlog::debug("Generated {} aggregate switches in total.", aggSwitches.size());

        // Generate edge switches
        edgeSwitches.reserve(edgeSwitchAmount);
        for(size_t edgeSwIdx = 0; edgeSwIdx < edgeSwitchAmount; ++edgeSwIdx) {
            edgeSwitches.emplace_back(portPerSwitch);
        }
        spdlog::debug("Generated {} edge switches in total.", edgeSwitches.size());
    }

    // Link core and aggregate switches
    {
        if(aggregateSwitchAmount != (coreSwitchAmount * 2)) {
            spdlog::error("Aggregate({}) and core({}) switch amounts must have a ratio of 2!", aggregateSwitchAmount, edgeSwitchAmount);

            throw std::logic_error("Switch amounts doesn't match!");
        }

        const size_t upPortPerSwitch = portPerSwitch / 2;
        const size_t aggGroupAmount  = portPerSwitch;
        const size_t aggGroupSize    = aggregateSwitchAmount / aggGroupAmount;
        for(size_t aggSwIdx = 0; aggSwIdx < aggregateSwitchAmount; ++aggSwIdx) {
            const size_t firstCoreSwIdx = (aggSwIdx % aggGroupSize) * upPortPerSwitch;
            const size_t corePortIdx = aggSwIdx / aggGroupSize;
            auto &aggSw = aggSwitches.at(aggSwIdx);

            for(size_t aggUpPortIdx = 0; aggUpPortIdx < upPortPerSwitch; ++aggUpPortIdx) {
                const auto coreSwIdx = firstCoreSwIdx + aggUpPortIdx;
                auto &coreSw = coreSwitches.at(coreSwIdx);

                if(!aggSw.getUpPort(aggUpPortIdx).connect(coreSw.getPort(corePortIdx))) {
                    spdlog::error("Couldn't connect core switch #{} with aggregate switch #{}!", coreSwIdx, aggSwIdx);
                }
                else {
                    spdlog::trace("Connected core switch #{} with aggregate switch #{}.", coreSwIdx, aggSwIdx);
                }
            }
        }
    }

    // Link aggregate and edge switches
    {
        if(aggregateSwitchAmount != edgeSwitchAmount) {
            spdlog::error("Aggregate({}) and edge({}) switch amounts must have been equal!", aggregateSwitchAmount, edgeSwitchAmount);

            throw std::logic_error("Switch amounts doesn't match!");
        }

        const size_t groupAmount  = portPerSwitch;
        const size_t groupSize    = aggregateSwitchAmount / groupAmount;

        for(size_t aggSwIdx = 0; aggSwIdx < aggregateSwitchAmount; ++aggSwIdx) {
            const size_t edgeUpPortIdx = (aggSwIdx % groupSize);
            const size_t firstEdgeSwIdx = aggSwIdx - (aggSwIdx % groupSize);

            auto &aggSw = aggSwitches.at(aggSwIdx);
            for(size_t edgeSwIdx = firstEdgeSwIdx; edgeSwIdx < (firstEdgeSwIdx + groupSize); ++edgeSwIdx) {
                if(!aggSw.getDownPort(edgeSwIdx - firstEdgeSwIdx).connect(edgeSwitches.at(edgeSwIdx).getUpPort(edgeUpPortIdx))) {
                    spdlog::error("Couldn't connect edge switch #{} with aggregate switch #{}!", edgeSwIdx, aggSwIdx);
                }
                else {
                    spdlog::trace("Connected edge switch #{} with aggregate switch #{}.", edgeSwIdx, aggSwIdx);
                }
            }
        }
    }

    // Link edge switches and computing nodes
    {
        const size_t downPortPerSwitch = portPerSwitch / 2;

        for(size_t edgeSwIdx = 0; edgeSwIdx < edgeSwitchAmount; ++edgeSwIdx) {
            auto &edgeSw = edgeSwitches.at(edgeSwIdx);

            for(size_t downPortIdx = 0; downPortIdx < downPortPerSwitch; ++downPortIdx) {
                const auto compNodeIdx = (edgeSwIdx * downPortPerSwitch) + downPortIdx;

                if(!edgeSw.getDownPort(downPortIdx).connect(computeNodes.at(compNodeIdx).getPort())) {
                    spdlog::error("Couldn't connect edge switch #{} with computing node #{}!", edgeSwIdx, compNodeIdx);
                }
                else {
                    spdlog::trace("Connected edge switch #{} with computing node #{}.", edgeSwIdx, compNodeIdx);
                }
            }
        }
    }

    // Check network's establishment status
    {
        for(const auto &coreSw : coreSwitches) {
            if(!coreSw.isReady()) {
                spdlog::error("Couldn't establish network as core switch #{} isn't ready!", coreSw.getID());

                throw std::logic_error("Couldn't establish network!");
            }
        }

        for(const auto &aggSw : aggSwitches) {
            if(!aggSw.isReady()) {
                spdlog::error("Couldn't establish network as aggregate switch #{} isn't ready!", aggSw.getID());

                throw std::logic_error("Couldn't establish network!");
            }
        }

        for(const auto &edgeSw : edgeSwitches) {
            if(!edgeSw.isReady()) {
                spdlog::error("Couldn't establish network as edge switch isn't ready!", edgeSw.getID());

                throw std::logic_error("Couldn't establish network!");
            }
        }

        for(const auto &compNode : computeNodes) {
            if(!compNode.isReady()) {
                spdlog::error("Couldn't establish network as computing node #{} isn't ready!", compNode.getID());

                throw std::logic_error("Couldn't establish network!");
            }
        }
    }
    spdlog::info("Network established successfully!");

    size_t tick = 0;
    while(++tick) {
        spdlog::trace("Tick #{}", tick);

        for(auto &coreSw : coreSwitches) {
            if(!coreSw.tick()) {
                spdlog::error("Tick #{} failed for core switch #{}!", tick, coreSw.getID());
            }
        }

        for(auto &aggSw : aggSwitches) {
            if(!aggSw.tick()) {
                spdlog::error("Tick #{} failed for aggregate switch #{}!", tick, aggSw.getID());
            }
        }

        for(auto &edgeSw : edgeSwitches) {
            if(!edgeSw.tick()) {
                spdlog::error("Tick #{} failed for edge switch #{}!", tick, edgeSw.getID());
            }
        }

        for(auto &compNode : computeNodes) {
            if(!compNode.tick()) {
                spdlog::error("Tick #{} failed for computing node #{}!", tick, compNode.getID());
            }
        }

        if(std::all_of(computeNodes.cbegin(), computeNodes.cend(), [](const auto &compNode) { return compNode.isDone(); })) {
            spdlog::info("All computing nodes have finished their tasks!");

            break;
        }
    }

    spdlog::info("Program finished after {} ticks!", tick);

    const auto resultFilePath = std::filesystem::current_path() / "result.csv";

    std::fstream csvFile(resultFilePath, std::ios::app);
    if(!csvFile.is_open()) {
        spdlog::error("Couldn't open result file!");
        spdlog::debug("File path: {}", resultFilePath.string());

        return -1;
    }

    // Write header if the file is empty
    if(csvFile.tellp() == 0) {
        csvFile << "INC"
                << ',' << "Ports"
                << ',' << "CompNodes"
<<<<<<< HEAD
                << ',' << "TotalTicks"

                << ',' << "TimingCost"
                << ',' << "BandwidthUsage"
                << ',' << "TimeDiff"

                << '\n';
    }

    const auto timingCost = [&]() {
        size_t maxDuration = 0;

        for(auto &compNode : computeNodes) {
            maxDuration = std::max(maxDuration, compNode.getStatistics().mpi.barrier.lastDuration());
        }

        return maxDuration;
    }();
    const auto bandwidthUsage = [&]() {
=======
                << ',' << "TimingCost"
                << ',' << "BandwidthUsage_Msg"
                << ',' << "BandwidthUsage_Byte"
                << '\n';
    }

    const auto bandwidthUsage_Msg = [&]() {
>>>>>>> 70724b51
        size_t totalUsage = 0;

        for(const auto &sw : coreSwitches) {
            totalUsage += sw.getStatistics().totalProcessedMessages;
        }

        for(const auto &sw : aggSwitches) {
            totalUsage += sw.getStatistics().totalProcessedMessages;
        }

        for(const auto &sw : edgeSwitches) {
            totalUsage += sw.getStatistics().totalProcessedMessages;
        }

        return totalUsage;
    }();
<<<<<<< HEAD
    const auto timeDiff = [&]() {
        size_t maxReleaseTime = 0;
        size_t minReleaseTime = std::numeric_limits<size_t>::max();

        for(auto &compNode : computeNodes) {
            maxReleaseTime = std::max(maxReleaseTime, compNode.getStatistics().mpi.barrier.lastEnd_tick);
            minReleaseTime = std::min(minReleaseTime, compNode.getStatistics().mpi.barrier.lastEnd_tick);
        }

        spdlog::trace("Max release time: {}, Min release time: {}", maxReleaseTime, minReleaseTime);

        return maxReleaseTime - minReleaseTime;
=======

    const auto bandwidthUsage_Byte = [&]() {
        size_t totalUsage = 0;

        for(const auto &sw : coreSwitches) {
            totalUsage += sw.getStatistics().totalProcessedBytes;
        }

        for(const auto &sw : aggSwitches) {
            totalUsage += sw.getStatistics().totalProcessedBytes;
        }

        for(const auto &sw : edgeSwitches) {
            totalUsage += sw.getStatistics().totalProcessedBytes;
        }

        return totalUsage;
>>>>>>> 70724b51
    }();

    csvFile << (bInNetworkComputing ? "1" : "0")
            << ',' << portPerSwitch
            << ',' << compNodeAmount
            << ',' << tick
<<<<<<< HEAD

            << ',' << timingCost
            << ',' << bandwidthUsage
            << ',' << timeDiff

=======
            << ',' << bandwidthUsage_Msg
            << ',' << bandwidthUsage_Byte
>>>>>>> 70724b51
            << '\n';

    return 0;
}<|MERGE_RESOLUTION|>--- conflicted
+++ resolved
@@ -294,35 +294,15 @@
         csvFile << "INC"
                 << ',' << "Ports"
                 << ',' << "CompNodes"
-<<<<<<< HEAD
-                << ',' << "TotalTicks"
-
-                << ',' << "TimingCost"
-                << ',' << "BandwidthUsage"
-                << ',' << "TimeDiff"
-
-                << '\n';
-    }
-
-    const auto timingCost = [&]() {
-        size_t maxDuration = 0;
-
-        for(auto &compNode : computeNodes) {
-            maxDuration = std::max(maxDuration, compNode.getStatistics().mpi.barrier.lastDuration());
-        }
-
-        return maxDuration;
-    }();
-    const auto bandwidthUsage = [&]() {
-=======
                 << ',' << "TimingCost"
                 << ',' << "BandwidthUsage_Msg"
                 << ',' << "BandwidthUsage_Byte"
+                << ',' << "TimeDiff"
+
                 << '\n';
     }
 
     const auto bandwidthUsage_Msg = [&]() {
->>>>>>> 70724b51
         size_t totalUsage = 0;
 
         for(const auto &sw : coreSwitches) {
@@ -339,7 +319,26 @@
 
         return totalUsage;
     }();
-<<<<<<< HEAD
+
+    const auto bandwidthUsage_Byte = [&]() {
+        size_t totalUsage = 0;
+
+        for(const auto &sw : coreSwitches) {
+            totalUsage += sw.getStatistics().totalProcessedBytes;
+        }
+
+        for(const auto &sw : aggSwitches) {
+            totalUsage += sw.getStatistics().totalProcessedBytes;
+        }
+
+        for(const auto &sw : edgeSwitches) {
+            totalUsage += sw.getStatistics().totalProcessedBytes;
+        }
+
+        return totalUsage;
+    }();
+
+
     const auto timeDiff = [&]() {
         size_t maxReleaseTime = 0;
         size_t minReleaseTime = std::numeric_limits<size_t>::max();
@@ -352,41 +351,16 @@
         spdlog::trace("Max release time: {}, Min release time: {}", maxReleaseTime, minReleaseTime);
 
         return maxReleaseTime - minReleaseTime;
-=======
-
-    const auto bandwidthUsage_Byte = [&]() {
-        size_t totalUsage = 0;
-
-        for(const auto &sw : coreSwitches) {
-            totalUsage += sw.getStatistics().totalProcessedBytes;
-        }
-
-        for(const auto &sw : aggSwitches) {
-            totalUsage += sw.getStatistics().totalProcessedBytes;
-        }
-
-        for(const auto &sw : edgeSwitches) {
-            totalUsage += sw.getStatistics().totalProcessedBytes;
-        }
-
-        return totalUsage;
->>>>>>> 70724b51
     }();
 
     csvFile << (bInNetworkComputing ? "1" : "0")
             << ',' << portPerSwitch
             << ',' << compNodeAmount
             << ',' << tick
-<<<<<<< HEAD
-
-            << ',' << timingCost
-            << ',' << bandwidthUsage
-            << ',' << timeDiff
-
-=======
             << ',' << bandwidthUsage_Msg
             << ',' << bandwidthUsage_Byte
->>>>>>> 70724b51
+            << ',' << timeDiff
+
             << '\n';
 
     return 0;
