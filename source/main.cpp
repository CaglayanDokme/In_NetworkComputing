--- conflicted
+++ resolved
@@ -282,80 +282,6 @@
 
     spdlog::warn("Program finished after {} ticks!", tick);
 
-<<<<<<< HEAD
-    // Record the results
-    do {
-        const auto resultFile = std::filesystem::current_path() / "result.csv";
-
-        std::ofstream ofs(resultFile, std::ios::app);
-        if(!ofs.is_open()) {
-            spdlog::error("Couldn't open result file!");
-            spdlog::debug("File path: {}", resultFile.string());
-
-            break;
-        }
-
-        const auto timingCost = [&]() {
-            size_t totalCost = 0;
-
-            size_t minStartTime = std::numeric_limits<size_t>::max();
-            size_t maxCompletionTime = 0;
-
-            for(const auto &compNode : computeNodes) {
-                maxCompletionTime = std::max(maxCompletionTime, compNode.getStatistics().lastBroadcastCompletionTime);
-                minStartTime      = std::min(minStartTime, compNode.getStatistics().lastBroadcastStartTime);
-            }
-
-            return (maxCompletionTime - minStartTime);
-        }();
-        const auto bandwidthUsage = [&]() {
-            size_t totalUsage = 0;
-
-            for(const auto &sw : coreSwitches) {
-                totalUsage += sw.getStatistics().totalProcessedMessages;
-            }
-
-            for(const auto &sw : aggSwitches) {
-                totalUsage += sw.getStatistics().totalProcessedMessages;
-            }
-
-            for(const auto &sw : edgeSwitches) {
-                totalUsage += sw.getStatistics().totalProcessedMessages;
-            }
-
-            return totalUsage;
-        }();
-        const auto timeDiff = [&]() {
-            size_t maxCompletionTime = 0;
-            size_t minCompletionTime = std::numeric_limits<size_t>::max();
-
-            for(const auto &compNode : computeNodes) {
-                maxCompletionTime = std::max(maxCompletionTime, compNode.getStatistics().lastBroadcastCompletionTime);
-                minCompletionTime = std::min(minCompletionTime, compNode.getStatistics().lastBroadcastCompletionTime);
-            }
-
-            spdlog::trace("Max completion time: {}, Min completion time: {}", maxCompletionTime, minCompletionTime);
-
-            return maxCompletionTime - minCompletionTime;
-        }();
-
-        if (ofs.tellp() == 0) {
-            ofs << "INC" << ','
-                << "Ports" << ','
-                << "CompNodes" << ','
-                << "TimingCost" << ','
-                << "BandwidthUsage" << ','
-                << "ComplTimeDiff" << '\n';
-        }
-
-        ofs << (bInNetworkComputing ? 1 : 0) << ','
-            << portPerSwitch << ','
-            << compNodeAmount << ','
-            << timingCost << ','
-            << bandwidthUsage << ','
-            << timeDiff << '\n';
-    } while(false);
-=======
     const auto resultFilePath = std::filesystem::current_path() / "result.csv";
 
     std::fstream csvFile(resultFilePath, std::ios::app);
@@ -372,15 +298,59 @@
                 << ',' << "Ports"
                 << ',' << "CompNodes"
                 << ',' << "TotalTicks"
+
+                << ',' << "TimingCost"
+                << ',' << "BandwidthUsage"
+                << ',' << "TimeDiff"
+
                 << '\n';
     }
+
+    const auto timingCost = [&]() {
+        size_t maxDuration = 0;
+
+        for(auto &compNode : computeNodes) {
+            maxDuration = std::max(maxDuration, compNode.getStatistics().mpi.broadcast.lastDuration());
+        }
+
+        return maxDuration;
+    }();
+    const auto bandwidthUsage = [&]() {
+        size_t totalUsage = 0;
+
+        for(const auto &sw : coreSwitches) {
+            totalUsage += sw.getStatistics().totalProcessedMessages;
+        }
+
+        for(const auto &sw : aggSwitches) {
+            totalUsage += sw.getStatistics().totalProcessedMessages;
+        }
+
+        for(const auto &sw : edgeSwitches) {
+            totalUsage += sw.getStatistics().totalProcessedMessages;
+        }
+
+        return totalUsage;
+    }();
+    const auto timeDiff = [&]() {
+        size_t maxReleaseTime = 0;
+        size_t minReleaseTime = std::numeric_limits<size_t>::max();
+
+        for(auto &compNode : computeNodes) {
+            maxReleaseTime = std::max(maxReleaseTime, compNode.getStatistics().mpi.broadcast.lastEnd_tick);
+            minReleaseTime = std::min(minReleaseTime, compNode.getStatistics().mpi.broadcast.lastEnd_tick);
+        }
+
+        spdlog::trace("Max release time: {}, Min release time: {}", maxReleaseTime, minReleaseTime);
+
+        return maxReleaseTime - minReleaseTime;
+    }();
 
     csvFile << (bInNetworkComputing ? "1" : "0")
             << ',' << portPerSwitch
             << ',' << compNodeAmount
             << ',' << tick
             << '\n';
->>>>>>> cfbcc10f
 
     return 0;
 }