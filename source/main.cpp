--- conflicted
+++ resolved
@@ -1,13 +1,8 @@
 // Libraries
 #include "spdlog/spdlog.h"
 #include "cxxopts.hpp"
-<<<<<<< HEAD
 
 // Standard libraries
-=======
-#include <filesystem>
-#include <fstream>
->>>>>>> cfbcc10f
 #include <vector>
 #include <fstream>
 #include <filesystem>
@@ -284,75 +279,6 @@
 
     spdlog::info("Program finished after {} ticks!", tick);
 
-    // Record the results
-    do {
-        const auto resultFile = std::filesystem::current_path() / "result.csv";
-
-        std::ofstream ofs(resultFile, std::ios::app);
-        if(!ofs.is_open()) {
-            spdlog::error("Couldn't open result file!");
-            spdlog::debug("File path: {}", resultFile.string());
-
-            break;
-        }
-
-        const auto timingCost = [&]() {
-            size_t maxDuration = 0;
-
-            for(auto &compNode : computeNodes) {
-                maxDuration = std::max(maxDuration, compNode.getStatistics().mpi.barrier.lastDuration());
-            }
-
-            return maxDuration;
-        }();
-        const auto bandwidthUsage = [&]() {
-            size_t totalUsage = 0;
-
-            for(const auto &sw : coreSwitches) {
-                totalUsage += sw.getStatistics().totalProcessedMessages;
-            }
-
-            for(const auto &sw : aggSwitches) {
-                totalUsage += sw.getStatistics().totalProcessedMessages;
-            }
-
-            for(const auto &sw : edgeSwitches) {
-                totalUsage += sw.getStatistics().totalProcessedMessages;
-            }
-
-            return totalUsage;
-        }();
-        const auto timeDiff = [&]() {
-            size_t maxReleaseTime = 0;
-            size_t minReleaseTime = std::numeric_limits<size_t>::max();
-
-            for(auto &compNode : computeNodes) {
-                maxReleaseTime = std::max(maxReleaseTime, compNode.getStatistics().mpi.barrier.lastEnd_tick);
-                minReleaseTime = std::min(minReleaseTime, compNode.getStatistics().mpi.barrier.lastEnd_tick);
-            }
-
-            spdlog::trace("Max release time: {}, Min release time: {}", maxReleaseTime, minReleaseTime);
-
-            return maxReleaseTime - minReleaseTime;
-        }();
-
-        if (ofs.tellp() == 0) {
-            ofs << "INC" << ','
-                << "Ports" << ','
-                << "CompNodes" << ','
-                << "TimingCost" << ','
-                << "BandwidthUsage" << ','
-                << "SyncDiff" << '\n';
-        }
-
-        ofs << (bInNetworkComputing ? 1 : 0) << ','
-            << portPerSwitch << ','
-            << compNodeAmount << ','
-            << timingCost << ','
-            << bandwidthUsage << ','
-            << timeDiff << '\n';
-    } while(false);
-
     const auto resultFilePath = std::filesystem::current_path() / "result.csv";
 
     std::fstream csvFile(resultFilePath, std::ios::app);
@@ -369,13 +295,63 @@
                 << ',' << "Ports"
                 << ',' << "CompNodes"
                 << ',' << "TotalTicks"
+
+                << ',' << "TimingCost"
+                << ',' << "BandwidthUsage"
+                << ',' << "TimeDiff"
+
                 << '\n';
     }
+
+    const auto timingCost = [&]() {
+        size_t maxDuration = 0;
+
+        for(auto &compNode : computeNodes) {
+            maxDuration = std::max(maxDuration, compNode.getStatistics().mpi.barrier.lastDuration());
+        }
+
+        return maxDuration;
+    }();
+    const auto bandwidthUsage = [&]() {
+        size_t totalUsage = 0;
+
+        for(const auto &sw : coreSwitches) {
+            totalUsage += sw.getStatistics().totalProcessedMessages;
+        }
+
+        for(const auto &sw : aggSwitches) {
+            totalUsage += sw.getStatistics().totalProcessedMessages;
+        }
+
+        for(const auto &sw : edgeSwitches) {
+            totalUsage += sw.getStatistics().totalProcessedMessages;
+        }
+
+        return totalUsage;
+    }();
+    const auto timeDiff = [&]() {
+        size_t maxReleaseTime = 0;
+        size_t minReleaseTime = std::numeric_limits<size_t>::max();
+
+        for(auto &compNode : computeNodes) {
+            maxReleaseTime = std::max(maxReleaseTime, compNode.getStatistics().mpi.barrier.lastEnd_tick);
+            minReleaseTime = std::min(minReleaseTime, compNode.getStatistics().mpi.barrier.lastEnd_tick);
+        }
+
+        spdlog::trace("Max release time: {}, Min release time: {}", maxReleaseTime, minReleaseTime);
+
+        return maxReleaseTime - minReleaseTime;
+    }();
 
     csvFile << (bInNetworkComputing ? "1" : "0")
             << ',' << portPerSwitch
             << ',' << compNodeAmount
             << ',' << tick
+
+            << ',' << timingCost
+            << ',' << bandwidthUsage
+            << ',' << timeDiff
+
             << '\n';
 
     return 0;
